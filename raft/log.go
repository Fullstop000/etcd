--- conflicted
+++ resolved
@@ -176,13 +176,9 @@
 }
 
 func (l *raftLog) stableTo(i uint64) {
-<<<<<<< HEAD
-	if i == 0 {
-		return
-	}
-	l.unstableEnts = l.unstableEnts[i+1-l.unstable:]
-=======
->>>>>>> a551b75d
+	if len(l.unstableEnts) > 0 {
+		l.unstableEnts = l.unstableEnts[i+1-l.unstable:]
+	}
 	l.unstable = i + 1
 }
 
